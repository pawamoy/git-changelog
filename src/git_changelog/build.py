"""The module responsible for building the data."""

from __future__ import annotations

import datetime
import os
import sys
import warnings
from subprocess import CalledProcessError, check_output
from typing import TYPE_CHECKING, ClassVar, Literal, Type, Union
from urllib.parse import urlsplit, urlunsplit

from semver import VersionInfo

from git_changelog.commit import (
    AngularConvention,
    BasicConvention,
    Commit,
    CommitConvention,
    ConventionalCommitConvention,
)
from git_changelog.providers import Bitbucket, GitHub, GitLab, ProviderRefParser

if TYPE_CHECKING:
    from pathlib import Path

ConventionType = Union[str, CommitConvention, Type[CommitConvention]]


def bump(version: str, part: Literal["major", "minor", "patch"] = "patch", *, zerover: bool = True) -> str:
    """Bump a version.

    Arguments:
        version: The version to bump.
        part: The part of the version to bump (major, minor, or patch).
        zerover: Keep major version at zero, even for breaking changes.

    Returns:
        The bumped version.
    """
    prefix = ""
    if version[0] == "v":
        prefix = "v"
        version = version[1:]

    semver_version = VersionInfo.parse(version)
    if part == "major" and (semver_version.major != 0 or not zerover):
        semver_version = semver_version.bump_major()
    elif part == "minor" or (part == "major" and semver_version.major == 0):
        semver_version = semver_version.bump_minor()
    elif part == "patch" and not semver_version.prerelease:
        semver_version = semver_version.bump_patch()
    return prefix + str(semver_version)


class Section:
    """A list of commits grouped by section_type."""

    def __init__(self, section_type: str = "", commits: list[Commit] | None = None):
        """Initialization method.

        Arguments:
            section_type: The section section_type.
            commits: The list of commits.
        """
        self.type: str = section_type
        self.commits: list[Commit] = commits or []


class Version:
    """A class to represent a changelog version."""

    def __init__(
        self,
        tag: str = "",
        date: datetime.date | None = None,
        sections: list[Section] | None = None,
        commits: list[Commit] | None = None,
        url: str = "",
        compare_url: str = "",
    ):
        """Initialization method.

        Arguments:
            tag: The version tag.
            date: The version date.
            sections: The version sections.
            commits: The version commits.
            url: The version URL.
            compare_url: The version 'compare' URL.
        """
        self.tag = tag
        self.date = date

        self.sections_list: list[Section] = sections or []
        self.sections_dict: dict[str, Section] = {section.type: section for section in self.sections_list}
        self.commits: list[Commit] = commits or []
        self.url: str = url
        self.compare_url: str = compare_url
        self.previous_version: Version | None = None
        self.next_version: Version | None = None
        self.planned_tag: str | None = None

    @property
    def typed_sections(self) -> list[Section]:
        """Return typed sections only.

        Returns:
            The typed sections.
        """
        return [section for section in self.sections_list if section.type]

    @property
    def untyped_section(self) -> Section | None:
        """Return untyped section if any.

        Returns:
            The untyped section if any.
        """
        return self.sections_dict.get("", None)

    @property
    def is_major(self) -> bool:
        """Tell if this version is a major one.

        Returns:
            Whether this version is major.
        """
        return self.tag.split(".", 1)[1].startswith("0.0")

    @property
    def is_minor(self) -> bool:
        """Tell if this version is a minor one.

        Returns:
            Whether this version is minor.
        """
        return bool(self.tag.split(".", 2)[2])


class Changelog:
    """The main changelog class."""

    MARKER: ClassVar[str] = "--GIT-CHANGELOG MARKER--"
    FORMAT: ClassVar[str] = (
        r"%H%n"  # commit commit_hash
        r"%an%n"  # author name
        r"%ae%n"  # author email
        r"%ad%n"  # author date
        r"%cn%n"  # committer name
        r"%ce%n"  # committer email
        r"%cd%n"  # committer date
        r"%D%n"  # tag
        r"%s%n"  # subject
        r"%b%n" + MARKER  # body
    )
    CONVENTION: ClassVar[dict[str, type[CommitConvention]]] = {
        "basic": BasicConvention,
        "angular": AngularConvention,
        "conventional": ConventionalCommitConvention,
    }

    def __init__(
        self,
        repository: str | Path,
        *,
        provider: ProviderRefParser | type[ProviderRefParser] | None = None,
        convention: ConventionType | None = None,
        parse_provider_refs: bool = False,
        parse_trailers: bool = False,
        sections: list[str] | None = None,
        bump_latest: bool = False,
        bump: str | None = None,
<<<<<<< HEAD
        zerover: bool = True,
=======
        filter_commits: str | None = None,
>>>>>>> 1e44bcaf
    ):
        """Initialization method.

        Arguments:
            repository: The repository (directory) for which to build the changelog.
            provider: The provider to use (github.com, gitlab.com, etc.).
            convention: The commit convention to use (angular, etc.).
            parse_provider_refs: Whether to parse provider-specific references in the commit messages.
            parse_trailers: Whether to parse Git trailers in the commit messages.
            sections: The sections to render (features, bug fixes, etc.).
            bump_latest: Deprecated, use `bump="auto"` instead. Whether to try and bump latest version to guess new one.
            bump: Whether to try and bump to a given version.
<<<<<<< HEAD
            zerover: Keep major version at zero, even for breaking changes.
=======
            filter_commits: The Git revision-range used to filter commits in git-log (e.g: `v1.0.1..`).
>>>>>>> 1e44bcaf
        """
        self.repository: str | Path = repository
        self.parse_provider_refs: bool = parse_provider_refs
        self.parse_trailers: bool = parse_trailers
<<<<<<< HEAD
        self.zerover: bool = zerover
=======
        self.filter_commits: str | None = filter_commits
>>>>>>> 1e44bcaf

        # set provider
        if not isinstance(provider, ProviderRefParser):
            remote_url = self.get_remote_url()
            split = remote_url.split("/")
            provider_url = "/".join(split[:3])
            namespace, project = "/".join(split[3:-1]), split[-1]
            if callable(provider):
                provider = provider(namespace, project, url=provider_url)
            elif "github" in provider_url:
                provider = GitHub(namespace, project, url=provider_url)
            elif "gitlab" in provider_url:
                provider = GitLab(namespace, project, url=provider_url)
            elif "bitbucket" in provider_url:
                provider = Bitbucket(namespace, project, url=provider_url)
            else:
                provider = None
            self.remote_url: str = remote_url
        self.provider = provider

        # set convention
        if isinstance(convention, str):
            try:
                convention = self.CONVENTION[convention]()
            except KeyError:
                print(  # noqa: T201
                    f"git-changelog: no such convention available: {convention}, using default convention",
                    file=sys.stderr,
                )
                convention = BasicConvention()
        elif convention is None:
            convention = BasicConvention()
        elif not isinstance(convention, CommitConvention) and issubclass(convention, CommitConvention):
            convention = convention()
        self.convention: CommitConvention = convention

        # set sections
        sections = (
            [self.convention.TYPES[section] for section in sections] if sections else self.convention.DEFAULT_RENDER
        )
        self.sections = sections

        # get git log and parse it into list of commits
        self.raw_log: str = self.get_log()
        self.commits: list[Commit] = self.parse_commits()

        # apply dates to commits and group them by version
        dates = self._apply_versions_to_commits()
        v_list, v_dict = self._group_commits_by_version(dates)
        self.versions_list = v_list
        self.versions_dict = v_dict

        # TODO: remove at some point
        if bump_latest:
            warnings.warn(
                "`bump_latest=True` is deprecated in favor of `bump='auto'`",
                DeprecationWarning,
                stacklevel=1,
            )
            if bump is None:
                bump = "auto"
        if bump:
            self._bump(bump)

        # fix a single, initial version to 0.1.0
        self._fix_single_version()

    def run_git(self, *args: str) -> str:
        """Run a git command in the chosen repository.

        Arguments:
            *args: Arguments passed to the git command.

        Returns:
            The git command output.
        """
        return check_output(["git", *args], cwd=self.repository).decode("utf8")  # noqa: S603,S607

    def get_remote_url(self) -> str:
        """Get the git remote URL for the repository.

        Returns:
            The origin remote URL.
        """
        remote = "remote." + os.environ.get("GIT_CHANGELOG_REMOTE", "origin") + ".url"
        git_url = self.run_git("config", "--get", remote).rstrip("\n")
        if git_url.startswith("git@"):
            git_url = git_url.replace(":", "/", 1).replace("git@", "https://", 1)
        if git_url.endswith(".git"):
            git_url = git_url[:-4]

        # Remove credentials from the URL.
        if git_url.startswith(("http://", "https://")):
            # (addressing scheme, network location, path, query, fragment identifier)
            urlparts = list(urlsplit(git_url))
            urlparts[1] = urlparts[1].split("@", 1)[-1]
            git_url = urlunsplit(urlparts)

        return git_url

    def get_log(self) -> str:
        """Get the `git log` output.

        Returns:
            The output of the `git log` command, with a particular format.
        """
        if self.filter_commits:
            try:
                return self.run_git("log", "--date=unix", "--format=" + self.FORMAT, self.filter_commits)
            except CalledProcessError as e:
                raise ValueError(
                    f"An error ocurred. Maybe the provided git-log revision-range is not valid: '{self.filter_commits}'",
                ) from e

        # No revision-range provided. Call normally
        return self.run_git("log", "--date=unix", "--format=" + self.FORMAT)

    def parse_commits(self) -> list[Commit]:
        """Parse the output of 'git log' into a list of commits.

        Returns:
            The list of commits.
        """
        lines = self.raw_log.split("\n")
        size = len(lines) - 1  # don't count last blank line
        commits = []
        pos = 0
        while pos < size:
            # build body
            nbl_index = 9
            body = []
            while lines[pos + nbl_index] != self.MARKER:
                body.append(lines[pos + nbl_index].strip("\r"))
                nbl_index += 1

            # build commit
            commit = Commit(
                commit_hash=lines[pos],
                author_name=lines[pos + 1],
                author_email=lines[pos + 2],
                author_date=lines[pos + 3],
                committer_name=lines[pos + 4],
                committer_email=lines[pos + 5],
                committer_date=lines[pos + 6],
                refs=lines[pos + 7],
                subject=lines[pos + 8],
                body=body,
                parse_trailers=self.parse_trailers,
            )

            pos += nbl_index + 1

            # expand commit object with provider parsing
            if self.provider:
                commit.update_with_provider(self.provider, parse_refs=self.parse_provider_refs)

            # set the commit url based on remote_url (could be wrong)
            elif self.remote_url:
                commit.url = self.remote_url + "/commit/" + commit.hash

            # expand commit object with convention parsing
            if self.convention:
                commit.update_with_convention(self.convention)

            commits.append(commit)

        return commits

    def _apply_versions_to_commits(self) -> dict[str, datetime.date]:
        versions_dates = {"": datetime.date.today()}  # noqa: DTZ011
        version = None
        for commit in self.commits:
            if commit.version:
                version = commit.version
                versions_dates[version] = commit.committer_date.date()
            elif version:
                commit.version = version
        return versions_dates

    def _group_commits_by_version(
        self,
        dates: dict[str, datetime.date],
    ) -> tuple[list[Version], dict[str, Version]]:
        versions_list = []
        versions_dict = {}
        versions_types_dict: dict[str, dict[str, Section]] = {}
        next_version = None
        for commit in self.commits:
            if commit.version not in versions_dict:
                version = Version(tag=commit.version, date=dates[commit.version])
                versions_dict[commit.version] = version
                if self.provider:
                    version.url = self.provider.get_tag_url(tag=commit.version)
                if next_version:
                    version.next_version = next_version
                    next_version.previous_version = version
                    if self.provider:
                        next_version.compare_url = self.provider.get_compare_url(
                            base=version.tag,
                            target=next_version.tag or "HEAD",
                        )
                next_version = version
                versions_list.append(version)
                versions_types_dict[commit.version] = {}
            versions_dict[commit.version].commits.append(commit)
            if "type" in commit.convention and commit.convention["type"] not in versions_types_dict[commit.version]:
                section = Section(section_type=commit.convention["type"])
                versions_types_dict[commit.version][commit.convention["type"]] = section
                versions_dict[commit.version].sections_list.append(section)
                versions_dict[commit.version].sections_dict = versions_types_dict[commit.version]
            versions_types_dict[commit.version][commit.convention["type"]].commits.append(commit)
        if next_version is not None and self.provider:
            next_version.compare_url = self.provider.get_compare_url(
                base=versions_list[-1].commits[-1].hash,
                target=next_version.tag or "HEAD",
            )
        return versions_list, versions_dict

    def _bump(self, version: str) -> None:
        last_version = self.versions_list[0]
        if not last_version.tag and last_version.previous_version:
            last_tag = last_version.previous_version.tag
            if version == "auto":
                # guess the next version number based on last version and recent commits
                version = "patch"
                for commit in last_version.commits:
                    if commit.convention["is_major"]:
                        version = "major"
                        break
                    if commit.convention["is_minor"]:
                        version = "minor"
            if version in {"major", "minor", "patch"}:
                # bump version (don't fail on non-semver versions)
                try:
                    last_version.planned_tag = bump(last_tag, version, zerover=self.zerover)  # type: ignore[arg-type]
                except ValueError:
                    return
            else:
                # user specified version
                last_version.planned_tag = version
            # update URLs
            if self.provider:
                last_version.url = self.provider.get_tag_url(tag=last_version.planned_tag)
                last_version.compare_url = self.provider.get_compare_url(
                    base=last_version.previous_version.tag,
                    target=last_version.planned_tag,
                )

    def _fix_single_version(self) -> None:
        last_version = self.versions_list[0]
        if len(self.versions_list) == 1 and last_version.planned_tag is None:
            planned_tag = "0.1.0"
            last_version.tag = planned_tag
            last_version.url += planned_tag
            last_version.compare_url = last_version.compare_url.replace("HEAD", planned_tag)<|MERGE_RESOLUTION|>--- conflicted
+++ resolved
@@ -171,11 +171,8 @@
         sections: list[str] | None = None,
         bump_latest: bool = False,
         bump: str | None = None,
-<<<<<<< HEAD
         zerover: bool = True,
-=======
         filter_commits: str | None = None,
->>>>>>> 1e44bcaf
     ):
         """Initialization method.
 
@@ -188,20 +185,14 @@
             sections: The sections to render (features, bug fixes, etc.).
             bump_latest: Deprecated, use `bump="auto"` instead. Whether to try and bump latest version to guess new one.
             bump: Whether to try and bump to a given version.
-<<<<<<< HEAD
             zerover: Keep major version at zero, even for breaking changes.
-=======
             filter_commits: The Git revision-range used to filter commits in git-log (e.g: `v1.0.1..`).
->>>>>>> 1e44bcaf
         """
         self.repository: str | Path = repository
         self.parse_provider_refs: bool = parse_provider_refs
         self.parse_trailers: bool = parse_trailers
-<<<<<<< HEAD
         self.zerover: bool = zerover
-=======
         self.filter_commits: str | None = filter_commits
->>>>>>> 1e44bcaf
 
         # set provider
         if not isinstance(provider, ProviderRefParser):
