"""Module that contains the command line application."""

# Why does this file exist, and why not put this in `__main__`?
#
# You might be tempted to import things from `__main__` later,
# but that will cause problems: the code will get executed twice:
#
# - When you run `python -m git_changelog` python will execute
#   `__main__.py` as a script. That means there won't be any
#   `git_changelog.__main__` in `sys.modules`.
# - When you import `__main__` it will get executed again (as a module) because
#   there's no `git_changelog.__main__` in `sys.modules`.

from __future__ import annotations

import argparse
import re
import sys
import warnings
from importlib import metadata
from pathlib import Path
from typing import Pattern, TextIO

import toml
from appdirs import user_config_dir
from jinja2.exceptions import TemplateNotFound

from git_changelog import templates
from git_changelog.build import Changelog, Version
from git_changelog.commit import (
    AngularConvention,
    BasicConvention,
    CommitConvention,
    ConventionalCommitConvention,
)
from git_changelog.providers import Bitbucket, GitHub, GitLab, ProviderRefParser

DEFAULT_VERSION_REGEX = r"^## \[(?P<version>v?[^\]]+)"
DEFAULT_MARKER_LINE = "<!-- insertion marker -->"
DEFAULT_CHANGELOG_FILE = "CHANGELOG.md"
CONVENTIONS = ("angular", "conventional", "basic")
DEFAULT_CONFIG_FILES = [
    "pyproject.toml",
    ".git-changelog.toml",
    "config/git-changelog.toml",
    ".config/git-changelog.toml",
    str(Path(user_config_dir()) / "git-changelog.toml"),
]

DEFAULT_SETTINGS = {
    "bump": None,
    "bump_latest": None,
    "convention": "basic",
    "in_place": False,
    "input": DEFAULT_CHANGELOG_FILE,
    "marker_line": DEFAULT_MARKER_LINE,
    "omit_empty_versions": False,
    "output": sys.stdout,
    "parse_refs": False,
    "parse_trailers": False,
    "provider": None,
    "release_notes": False,
    "repository": ".",
    "sections": None,
    "template": "keepachangelog",
    "version_regex": DEFAULT_VERSION_REGEX,
}


class Templates(tuple):  # (subclassing tuple)
    """Helper to pick a template on the command line."""

    def __contains__(self, item: object) -> bool:
        if isinstance(item, str):
            return item.startswith("path:") or super().__contains__(item)
        return False


def get_version() -> str:
    """Return the current `git-changelog` version.

    Returns:
        The current `git-changelog` version.
    """
    try:
        return metadata.version("git-changelog")
    except metadata.PackageNotFoundError:
        return "0.0.0"


def _comma_separated_list(value: str) -> list[str]:
    return value.split(",")


providers: dict[str, type[ProviderRefParser]] = {
    "github": GitHub,
    "gitlab": GitLab,
    "bitbucket": Bitbucket,
}


def get_parser() -> argparse.ArgumentParser:
    """Return the CLI argument parser.

    Returns:
        An argparse parser.
    """
    parser = argparse.ArgumentParser(
        add_help=False,
        prog="git-changelog",
        description=re.sub(
            r"\n *",
            "\n",
            f"""
            Automatic Changelog generator using Jinja2 templates.

            This tool parses your commit messages to extract useful data
            that is then rendered using Jinja2 templates, for example to
            a changelog file formatted in Markdown.

            Each Git tag will be treated as a version of your project.
            Each version contains a set of commits, and will be an entry
            in your changelog. Commits in each version will be grouped
            by sections, depending on the commit convention you follow.

            {BasicConvention._format_sections_help()}
            {AngularConvention._format_sections_help()}
            {ConventionalCommitConvention._format_sections_help()}
            """,
        ),
        formatter_class=argparse.RawDescriptionHelpFormatter,
    )

    parser.add_argument(
        "repository",
        metavar="REPOSITORY",
        nargs="?",
        help="The repository path, relative or absolute. Default: current working directory.",
    )

    parser.add_argument(
        "--config-file",
        metavar="PATH",
        nargs="*",
        help="Configuration file(s).",
    )

    parser.add_argument(
        "-b",
        "--bump-latest",
        action="store_true",
        dest="bump_latest",
<<<<<<< HEAD
=======
        default=False,
>>>>>>> 2c0dbb84
        help="Deprecated, use --bump=auto instead. "
        "Guess the new latest version by bumping the previous one based on the set of unreleased commits. "
        "For example, if a commit contains breaking changes, bump the major number (or the minor number for 0.x versions). "
        "Else if there are new features, bump the minor number. Else just bump the patch number. "
        "Default: unset (false).",
    )
    parser.add_argument(
        "-B",
        "--bump",
        action="store",
        dest="bump",
        metavar="VERSION",
        help="Specify the bump from latest version for the set of unreleased commits. "
        "Can be one of 'auto', 'major', 'minor', 'patch' or a valid semver version (eg. 1.2.3). "
        "With 'auto', if a commit contains breaking changes, bump the major number (or the minor number for 0.x versions), "
        "else if there are new features, bump the minor number, else just bump the patch number. "
        "Default: unset (false).",
    )
    parser.add_argument(
        "-B",
        "--bump",
        action="store",
        dest="bump",
        metavar="VERSION",
        default=None,
        help="Specify the bump from latest version for the set of unreleased commits. "
        "Can be one of 'auto', 'major', 'minor', 'patch' or a valid semver version (eg. 1.2.3). "
        "With 'auto', if a commit contains breaking changes, bump the major number (or the minor number for 0.x versions), "
        "else if there are new features, bump the minor number, else just bump the patch number. Default: %(default)s.",
    )
    parser.add_argument(
        "-h",
        "--help",
        action="help",
        default=argparse.SUPPRESS,
        help="Show this help message and exit.",
    )
    parser.add_argument(
        "-i",
        "--in-place",
        action="store_true",
        dest="in_place",
        help="Insert new entries (versions missing from changelog) in-place. "
        "An output file must be specified. With custom templates, "
        "you can pass two additional arguments: --version-regex and --marker-line. "
        "When writing in-place, an 'in_place' variable "
        "will be injected in the Jinja context, "
        "allowing to adapt the generated contents "
        "(for example to skip changelog headers or footers). Default: unset (false).",
    )
    parser.add_argument(
        "-g",
        "--version-regex",
        action="store",
        dest="version_regex",
        help="A regular expression to match versions in the existing changelog "
        "(used to find the latest release) when writing in-place. "
        "The regular expression must be a Python regex with a 'version' named group. "
        f"Default: '{DEFAULT_VERSION_REGEX}'.",
    )

    parser.add_argument(
        "-m",
        "--marker-line",
        action="store",
        dest="marker_line",
        help="A marker line at which to insert new entries "
        "(versions missing from changelog). "
        "If two marker lines are present in the changelog, "
        "the contents between those two lines will be overwritten "
        "(useful to update an 'Unreleased' entry for example). "
        f"Default: '{DEFAULT_MARKER_LINE}'.",
    )
    parser.add_argument(
        "-o",
        "--output",
        action="store",
        dest="output",
        help="Output to given file. Default: standard output.",
    )
    parser.add_argument(
        "-p",
        "--provider",
        dest="provider",
        choices=providers.keys(),
        help="Explicitly specify the repository provider. Default: unset.",
    )
    parser.add_argument(
        "-r",
        "--parse-refs",
        action="store_true",
        dest="parse_refs",
        help="Parse provider-specific references in commit messages (GitHub/GitLab/Bitbucket "
        "issues, PRs, etc.). Default: unset (false).",
    )
    parser.add_argument(
        "-R",
        "--release-notes",
        action="store_true",
        dest="release_notes",
        help="Output release notes to stdout based on the last entry in the changelog. "
        "Default: unset (false).",
    )
    parser.add_argument(
        "-I",
        "--input",
        dest="input",
        help="Read from given file when creating release notes. "
        f"Default: '{DEFAULT_CHANGELOG_FILE}'.",
    )
    parser.add_argument(
        "-c",
        "--style",
        "--commit-style",
        "--convention",
        choices=CONVENTIONS,
        dest="convention",
        help="The commit convention to match against. "
        f"Default: '{DEFAULT_SETTINGS['convention']}'.",
    )
    parser.add_argument(
        "-s",
        "--sections",
        action="store",
        type=_comma_separated_list,
        dest="sections",
        help="A comma-separated list of sections to render. "
        "See the available sections for each supported convention in the description. "
        "Default: unset (None).",
    )
    parser.add_argument(
        "-t",
        "--template",
        choices=Templates(("angular", "keepachangelog")),
        dest="template",
        help="The Jinja2 template to use. Prefix it with 'path:'' to specify the path "
        "to a directory containing a file named 'changelog.md'. "
        f"Default: '{DEFAULT_SETTINGS['template']}'.",
    )
    parser.add_argument(
        "-T",
        "--trailers",
        "--git-trailers",
        action="store_true",
        dest="parse_trailers",
        help="Parse Git trailers in the commit message. "
        "See https://git-scm.com/docs/git-interpret-trailers. Default: unset (false).",
    )
    parser.add_argument(
        "-E",
        "--omit-empty-versions",
        action="store_true",
        dest="omit_empty_versions",
        help="Omit empty versions from the output. Default: unset (false).",
    )
    parser.add_argument(
        "-v",
        "--version",
        action="version",
        version="%(prog)s " + get_version(),  # (%)
        help="Show the current version of the program and exit.",
    )
    return parser


def _latest(lines: list[str], regex: Pattern) -> str | None:
    for line in lines:
        match = regex.search(line)
        if match:
            return match.groupdict()["version"]
    return None


def _unreleased(versions: list[Version], last_release: str) -> list[Version]:
    for index, version in enumerate(versions):
        if version.tag == last_release:
            return versions[:index]
    return versions


def read_config(
    config_file: str | Path | list[str | Path] | None = DEFAULT_CONFIG_FILES,
) -> dict:
    """Find config files and initialize settings with the one of highest priority.

    Arguments:
        config_file: A path or list of paths to configuration file(s); or ``None`` to
            disable config file settings. Default: a list of paths given by
            :obj:`~git_changelog.cli.DEFAULT_CONFIG_FILES`.

    Returns:
        A settings dictionary. Default settings if no config file is found or ``config_file``
        is ``None``.

    """
    project_config = DEFAULT_SETTINGS.copy()
    if config_file is None:  # Unset config file
        return project_config

    config_file = config_file if isinstance(config_file, (list, tuple)) else [config_file]

    for filename in config_file:
        _path = Path(filename)

        if not _path.exists():
            continue

        new_settings = toml.load(_path)
        if _path.name == "pyproject.toml":
            new_settings = (
                new_settings.get("tool", {}).get("git-changelog", {})
                or new_settings.get("tool.git-changelog", {})
            )

            if not new_settings:  # pyproject.toml did not have a git-changelog section
                continue

        # Settings can have hyphens like in the CLI
        new_settings = {
            key.replace("-", "_"): value for key, value in new_settings.items()
        }

        # Massage found values to meet expectations
        # Parse sections
        if "sections" in new_settings:
            # Remove "sections" from dict, only restore if the list is valid
            sections = new_settings.pop("sections", None)
            if isinstance(sections, str):
                sections = sections.split(",")

            sections = [
                s.strip() for s in sections if isinstance(s, str) and s.strip()
            ]

            if sections:  # toml doesn't store null/nil
                new_settings["sections"] = sections

        project_config.update(new_settings)
        break

    return project_config


def build_and_render(
    repository: str,
    template: str,
    convention: str | CommitConvention,
    parse_refs: bool = False,  # noqa: FBT001,FBT002
    parse_trailers: bool = False,  # noqa: FBT001,FBT002
    sections: list[str] | None = None,
    in_place: bool = False,  # noqa: FBT001,FBT002
    output: str | TextIO | None = None,
    version_regex: str = DEFAULT_VERSION_REGEX,
    marker_line: str = DEFAULT_MARKER_LINE,
    bump_latest: bool = False,  # noqa: FBT001,FBT002
    omit_empty_versions: bool = False,  # noqa: FBT001,FBT002
    provider: str | None = None,
    bump: str | None = None,
) -> tuple[Changelog, str]:
    """Build a changelog and render it.

    This function returns the changelog instance and the rendered contents,
    but also updates the specified output file (side-effect) or writes to stdout.

    Parameters:
        repository: Path to a local repository.
        template: Name of a builtin template, or path to a custom template (prefixed with `path:`).
        convention: Name of a commit message style/convention.
        parse_refs: Whether to parse provider-specific references (GitHub/GitLab issues, PRs, etc.).
        parse_trailers: Whether to parse Git trailers.
        sections: Sections to render (features, bug fixes, etc.).
        in_place: Whether to update the changelog in-place.
        output: Output/changelog file.
        version_regex: Regular expression to match versions in an existing changelog file.
        marker_line: Marker line used to insert contents in an existing changelog.
        bump_latest: Deprecated, use --bump=auto instead.
            Whether to try and bump the latest version to guess the new one.
        omit_empty_versions: Whether to omit empty versions from the output.
        provider: Provider class used by this repository.
        bump: Whether to try and bump to a given version.

    Raises:
        ValueError: When some arguments are incompatible or missing.

    Returns:
        The built changelog and the rendered contents.
    """
    # get template
    if template.startswith("path:"):
        path = template.replace("path:", "", 1)
        try:
            jinja_template = templates.get_custom_template(path)
        except TemplateNotFound as error:
            raise ValueError(f"No such file: {path}") from error
    else:
        jinja_template = templates.get_template(template)

    if output is None:
        output = sys.stdout

    # handle misconfiguration early
    if in_place and output is sys.stdout:
        raise ValueError("Cannot write in-place to stdout")

    # get provider
    provider_class = providers[provider] if provider else None

    # TODO: remove at some point
    if bump_latest:
        warnings.warn("`bump_latest=True` is deprecated in favor of `bump='auto'`", DeprecationWarning, stacklevel=1)
        if bump is None:
            bump = "auto"

    # build data
    changelog = Changelog(
        repository,
        provider=provider_class,
        convention=convention,
        parse_provider_refs=parse_refs,
        parse_trailers=parse_trailers,
        sections=sections,
        bump=bump,
    )

    # remove empty versions from changelog data
    if omit_empty_versions:
        section_set = set(changelog.sections)
        empty_versions = [
            version for version in changelog.versions_list if section_set.isdisjoint(version.sections_dict.keys())
        ]
        for version in empty_versions:
            changelog.versions_list.remove(version)
            changelog.versions_dict.pop(version.tag)

    # render new entries in-place
    if in_place:
        # read current changelog lines
        with open(output) as changelog_file:  # type: ignore[arg-type]
            lines = changelog_file.read().splitlines()

        # prepare version regex and marker line
        if template in {"angular", "keepachangelog"}:
            version_regex = DEFAULT_VERSION_REGEX
            marker_line = DEFAULT_MARKER_LINE

        # only keep new entries (missing from changelog)
        last_released = _latest(lines, re.compile(version_regex))
        if last_released:
            # check if the latest version is already in the changelog
            if last_released in [
                changelog.versions_list[0].tag,
                changelog.versions_list[0].planned_tag,
            ]:
                raise ValueError(f"Version {last_released} already in changelog")
            changelog.versions_list = _unreleased(
                changelog.versions_list,
                last_released,
            )

        # render new entries
        rendered = jinja_template.render(changelog=changelog, in_place=True).rstrip("\n") + "\n"

        # find marker line(s) in current changelog
        marker = lines.index(marker_line)
        try:
            marker2 = lines[marker + 1 :].index(marker_line)
        except ValueError:
            # apply new entries at marker line
            lines[marker] = rendered
        else:
            # apply new entries between marker lines
            lines[marker : marker + marker2 + 2] = [rendered]

        # write back updated changelog lines
        with open(output, "w") as changelog_file:  # type: ignore[arg-type]
            changelog_file.write("\n".join(lines).rstrip("\n") + "\n")

    # overwrite output file
    else:
        rendered = jinja_template.render(changelog=changelog)

        # write result in specified output
        if output is sys.stdout:
            sys.stdout.write(rendered)
        else:
            with open(output, "w") as stream:  # type: ignore[arg-type]
                stream.write(rendered)

    return changelog, rendered


def get_release_notes(
    input_file: str | Path = "CHANGELOG.md",
    version_regex: str = DEFAULT_VERSION_REGEX,
    marker_line: str = DEFAULT_MARKER_LINE,
) -> str:
    """Get release notes from existing changelog.

    This will return the latest entry in the changelog.

    Parameters:
        input_file: The changelog to read from.
        version_regex: A regular expression to match version entries.
        marker_line: The insertion marker line in the changelog.

    Returns:
        The latest changelog entry.
    """
    release_notes = []
    found_marker = False
    found_version = False
    with open(input_file) as changelog:
        for line in changelog:
            line = line.strip()  # noqa: PLW2901
            if not found_marker:
                if line == marker_line:
                    found_marker = True
                continue
            if re.search(version_regex, line):
                if found_version:
                    break
                found_version = True
            release_notes.append(line)
    result = "\n".join(release_notes).strip()
    if result.endswith(marker_line):
        result = result[: -len(marker_line)].strip()
    return result


def output_release_notes(
    input_file: str = "CHANGELOG.md",
    version_regex: str = DEFAULT_VERSION_REGEX,
    marker_line: str = DEFAULT_MARKER_LINE,
    output_file: str | TextIO = sys.stdout,
) -> None:
    """Print release notes from existing changelog.

    This will print the latest entry in the changelog.

    Parameters:
        input_file: The changelog to read from.
        version_regex: A regular expression to match version entries.
        marker_line: The insertion marker line in the changelog.
        output_file: Where to print/write the release notes.
    """
    release_notes = get_release_notes(input_file, version_regex, marker_line)
    try:
        output_file.write(release_notes)  # type: ignore[union-attr]
    except AttributeError:
        with open(output_file, "w") as file:  # type: ignore[arg-type]
            file.write(release_notes)


def main(args: list[str] | None = None) -> int:
    """Run the main program.

    This function is executed when you type `git-changelog` or `python -m git_changelog`.

    Arguments:
        args: Arguments passed from the command line.

    Returns:
        An exit code.
    """
    parser = get_parser()
    opts = parser.parse_args(args=args)

    # Determine which arguments were explicitly set with the CLI
    sentinel = object()
    sentinel_ns = argparse.Namespace(**{key: sentinel for key in vars(opts)})
    parser.parse_args(namespace=sentinel_ns)
    explicit_opts_dict = {
        key: value for key, value in vars(sentinel_ns).items()
        if value is not sentinel
    }

    config_file = explicit_opts_dict.pop("config_file", DEFAULT_CONFIG_FILES)
    if str(config_file).strip().lower() in ("no", "none", "off", "false", "0", ""):
        config_file = None
    elif str(config_file).strip().lower() in ("yes", "default", "on", "true", "1"):
        config_file = DEFAULT_CONFIG_FILES

    settings = read_config(config_file)

    # CLI arguments override the config file settings
    settings.update(explicit_opts_dict)

    # TODO: remove at some point
    _bump_latest = settings.pop("bump_latest", None)
    if _bump_latest is not None:
        warnings.warn(
            "`--bump-latest` is deprecated in favor of `--bump auto`",
            FutureWarning,
            stacklevel=1,
        )

        # If `--bump-latest` is `True`, set `--bump auto`
        if _bump_latest and settings.get("bump", None) is None:
            settings["bump"] = "auto"

    if settings.pop("release_notes"):
        output_release_notes(
            input_file=settings["input"],
            version_regex=settings["version_regex"],
            marker_line=settings["marker_line"],
            output_file=settings["output"],
        )
        return 0

<<<<<<< HEAD
    # --input is not necessary anymore
    settings.pop("input", None)
    try:
        build_and_render(**settings)
=======
    # TODO: remove at some point
    if opts.bump_latest:
        warnings.warn("`--bump-latest` is deprecated in favor of `--bump=auto`", FutureWarning, stacklevel=1)

    try:
        build_and_render(
            repository=opts.repository,
            template=opts.template,
            convention=opts.convention,
            parse_refs=opts.parse_refs,
            parse_trailers=opts.parse_trailers,
            provider=opts.provider,
            sections=opts.sections,
            in_place=opts.in_place,
            output=opts.output,
            version_regex=opts.version_regex,
            marker_line=opts.marker_line,
            bump_latest=opts.bump_latest,
            omit_empty_versions=opts.omit_empty_versions,
            bump=opts.bump,
        )
>>>>>>> 2c0dbb84
    except ValueError as error:
        print(f"git-changelog: {error}", file=sys.stderr)
        return 1

    return 0<|MERGE_RESOLUTION|>--- conflicted
+++ resolved
@@ -150,10 +150,6 @@
         "--bump-latest",
         action="store_true",
         dest="bump_latest",
-<<<<<<< HEAD
-=======
-        default=False,
->>>>>>> 2c0dbb84
         help="Deprecated, use --bump=auto instead. "
         "Guess the new latest version by bumping the previous one based on the set of unreleased commits. "
         "For example, if a commit contains breaking changes, bump the major number (or the minor number for 0.x versions). "
@@ -663,34 +659,10 @@
         )
         return 0
 
-<<<<<<< HEAD
     # --input is not necessary anymore
     settings.pop("input", None)
     try:
         build_and_render(**settings)
-=======
-    # TODO: remove at some point
-    if opts.bump_latest:
-        warnings.warn("`--bump-latest` is deprecated in favor of `--bump=auto`", FutureWarning, stacklevel=1)
-
-    try:
-        build_and_render(
-            repository=opts.repository,
-            template=opts.template,
-            convention=opts.convention,
-            parse_refs=opts.parse_refs,
-            parse_trailers=opts.parse_trailers,
-            provider=opts.provider,
-            sections=opts.sections,
-            in_place=opts.in_place,
-            output=opts.output,
-            version_regex=opts.version_regex,
-            marker_line=opts.marker_line,
-            bump_latest=opts.bump_latest,
-            omit_empty_versions=opts.omit_empty_versions,
-            bump=opts.bump,
-        )
->>>>>>> 2c0dbb84
     except ValueError as error:
         print(f"git-changelog: {error}", file=sys.stderr)
         return 1
