--- conflicted
+++ resolved
@@ -35,11 +35,7 @@
 pytest-cov = "^2.8"
 pytest-sugar = "^0.9.2"
 pytest-xdist = "^1.26"
-<<<<<<< HEAD
-recommonmark = "^0.4.0"
-=======
 recommonmark = "^0.6.0"
->>>>>>> 4166e5dc
 safety = "^1.8"
 sphinx = "^1.8"
 sphinx-rtd-theme = "^0.4.3"
